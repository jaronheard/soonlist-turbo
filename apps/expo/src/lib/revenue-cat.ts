--- conflicted
+++ resolved
@@ -22,15 +22,11 @@
 };
 
 export async function initializeRevenueCat() {
-<<<<<<< HEAD
-  await Purchases.setLogLevel(LOG_LEVEL.DEBUG); // Set to DEBUG in development
-=======
   await Purchases.setLogLevel(
     process.env.EXPO_PUBLIC_APP_ENV === "development"
       ? LOG_LEVEL.DEBUG
       : LOG_LEVEL.INFO,
   );
->>>>>>> f5004ee1
 
   const apiKey = Platform.select({
     ios: config.apiKey.ios,
