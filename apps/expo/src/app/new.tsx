<<<<<<< HEAD
import React, { useCallback, useState } from "react";
import { Pressable, View } from "react-native";
=======
import React, { useCallback, useEffect, useState } from "react";
import { InteractionManager, Pressable, View } from "react-native";
>>>>>>> 7327bb5d
import Animated from "react-native-reanimated";
import { router, Stack, useLocalSearchParams } from "expo-router";
import { useUser } from "@clerk/clerk-expo";
import { toast } from "sonner-native";

import { CaptureEventButton } from "~/components/CaptureEventButton";
import { EventPreview } from "~/components/EventPreview";
import { X } from "~/components/icons";
import { NewEventHeader } from "~/components/NewEventHeader";
import { useCreateEvent } from "~/hooks/useCreateEvent";
import { useInitializeInput } from "~/hooks/useInitializeInput";
import { useKeyboardHeight } from "~/hooks/useKeyboardHeight";
import { useAppStore } from "~/store";
import { logError } from "../utils/errorLogging";

/**
 * This screen is specifically for share-extension usage:
 * - It's simpler than add.tsx
 * - No photo grid.
 * - Takes `text` or `imageUri` from the deep link or store's `intentParams`.
 */

const OFFSET_VALUE = 32;

export default function NewShareScreen() {
  const { style: keyboardStyle } = useKeyboardHeight(OFFSET_VALUE);
  const { user } = useUser();
  const { createEvent } = useCreateEvent();
  const [activeInput, setActiveInput] = useState<string | null>(null);

  const {
    newEventState: { input, imagePreview, linkPreview, isImageLoading },
    setInput,
    setLinkPreview,
    resetNewEventState,
  } = useAppStore();

  // Grab "text" or "imageUri" from the share extension
  const { text, imageUri } = useLocalSearchParams<{
    text?: string;
    imageUri?: string;
  }>();

  /**
   * Use same initialization logic from old new.tsx
   * Use a key to force re-initialization when text or imageUri changes
   */
  const { initialized } = useInitializeInput(
    {
      text,
      imageUri,
      recentPhotos: [], // We skip recent photos for share extension
      route: "new",
    },
    `${text || ""}-${imageUri || ""}`,
  );

  /**
   * Link detection from typed input (if user modifies text).
   */
  const handleTextChange = useCallback(
    (newText: string) => {
      setInput(newText, "new");

      const urlRegex = /(https?:\/\/[^\s]+)/g;
      const urls = newText.match(urlRegex);
      if (urls && urls.length > 0) {
        setLinkPreview(urls[0], "new");
      } else {
        setLinkPreview(null, "new");
      }
    },
    [setInput, setLinkPreview],
  );

  /**
   * Actually create the event
   */
  const { newEventState } = useAppStore();

  const handleCreateEvent = async () => {
    const { input, imagePreview, linkPreview } = newEventState;
    if (!input.trim() && !imagePreview && !linkPreview) return;
    if (!user?.id || !user.username) return;

    // Store values needed for event creation before resetting state
    const eventData = {
      rawText: input,
      linkPreview: linkPreview ?? undefined,
      imageUri: imagePreview ?? undefined,
      userId: user.id,
      username: user.username,
    };

    // Navigate immediately
    router.canGoBack() ? router.back() : router.replace("/feed");

    // Reset state and fire the createEvent call after interactions/animations
    void InteractionManager.runAfterInteractions(() => {
      resetNewEventState(); // Reset state first
      void createEvent(eventData).catch((error) => {
        logError("Error creating event in background", error);
        // Notify user of background failure
        toast.error("Failed to save event in background.");
      });
    });
  };

  // Set activeInput to "describe" when text is passed
  React.useEffect(() => {
    if (text) {
      setActiveInput("describe");
    }
  }, [text]);

  if (!initialized) {
    return null;
  }

  return (
    <View className="h-full flex-1 bg-[#5A32FB]">
      <Stack.Screen
        options={{
          title: "",
          headerShown: true,
          headerShadowVisible: false,
          headerStyle: { backgroundColor: "#5A32FB" },
          headerTintColor: "#fff",
          contentStyle: { backgroundColor: "#5A32FB" },
          headerTitle: () => (
            <NewEventHeader
              containerClassName="mt-2"
              isFromIntent={true}
              linkPreview={linkPreview}
              imagePreview={imagePreview}
              activeInput={activeInput}
              handleDescribePress={() => setActiveInput("describe")}
            />
          ),
          headerRight: () => (
            <Pressable
              onPress={() => router.back()}
              className="rounded-full bg-transparent py-4"
            >
              <X size={24} color="#fff" />
            </Pressable>
          ),
        }}
      />

      <View className="h-full flex-1 overflow-hidden rounded-t-3xl bg-interactive-1">
        <View className="flex-1 px-4 pt-2">
          <EventPreview
            containerClassName="rounded-xl overflow-hidden"
            imagePreview={imagePreview}
            linkPreview={linkPreview}
            input={input}
            handleTextChange={handleTextChange}
            activeInput={activeInput}
            isImageLoading={isImageLoading}
            handleMorePhotos={() => null}
            previewContainerStyle="full"
          />
        </View>

        {/* Capture button at bottom */}
        <Animated.View className="px-4" style={keyboardStyle}>
          <CaptureEventButton
            handleCreateEvent={handleCreateEvent}
            input={input}
            imagePreview={imagePreview}
            linkPreview={linkPreview}
          />
        </Animated.View>
      </View>
    </View>
  );
}<|MERGE_RESOLUTION|>--- conflicted
+++ resolved
@@ -1,10 +1,7 @@
-<<<<<<< HEAD
 import React, { useCallback, useState } from "react";
 import { Pressable, View } from "react-native";
-=======
 import React, { useCallback, useEffect, useState } from "react";
 import { InteractionManager, Pressable, View } from "react-native";
->>>>>>> 7327bb5d
 import Animated from "react-native-reanimated";
 import { router, Stack, useLocalSearchParams } from "expo-router";
 import { useUser } from "@clerk/clerk-expo";
