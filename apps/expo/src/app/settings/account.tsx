import React, { useCallback, useEffect, useRef, useState } from "react";
import {
  Alert,
  Image,
  KeyboardAvoidingView,
  Linking,
  Platform,
  ScrollView,
  Text,
  TextInput,
  TouchableOpacity,
  View,
} from "react-native";
import * as ImagePicker from "expo-image-picker";
import { router, Stack } from "expo-router";
import { useUser } from "@clerk/clerk-expo";
import { zodResolver } from "@hookform/resolvers/zod";
import { useQueryClient } from "@tanstack/react-query";
import { Globe, Instagram, Mail, Phone } from "lucide-react-native";
import { Controller, useForm } from "react-hook-form";
import { toast } from "sonner-native";
import { z } from "zod";

import { Button } from "~/components/Button";
import { UserProfileFlair } from "~/components/UserProfileFlair";
import { useSignOut } from "~/hooks/useSignOut";
import { useRevenueCat } from "~/providers/RevenueCatProvider";
import { useAppStore } from "~/store";
import { api } from "~/utils/api";

const profileSchema = z.object({
  username: z
    .string()
    .min(3, "Username must be at least 3 characters")
    .max(30, "Username must be 30 characters or less"),
  bio: z.string().max(150, "Bio must be 150 characters or less").optional(),
  publicEmail: z.string().email("Invalid email").optional().or(z.literal("")),
  publicPhone: z.string().optional(),
  publicInsta: z.string().optional(),
  publicWebsite: z.string().url("Invalid URL").optional().or(z.literal("")),
});

type ProfileFormData = z.infer<typeof profileSchema>;

export default function EditProfileScreen() {
  const { user } = useUser();
  const { customerInfo } = useRevenueCat();
  const signOut = useSignOut();
  const [isSubmitting, setIsSubmitting] = useState(false);
  const [profileImage, setProfileImage] = useState<string | null>(
    user?.imageUrl ?? null,
  );
  const { showProPaywallIfNeeded } = useRevenueCat();
  const { data: userData } = api.user.getByUsername.useQuery(
    { userName: user?.username ?? "" },
    { enabled: !!user?.username },
  );
  const queryClient = useQueryClient();
  const { resetOnboarding: resetOnboardingStore } = useAppStore();

  const {
    control,
    handleSubmit,
    formState: { errors, isDirty, isValid },
    reset,
  } = useForm<ProfileFormData>({
    resolver: zodResolver(profileSchema),
    defaultValues: {
      username: user?.username ?? "",
      bio: userData?.bio ?? undefined,
      publicEmail: userData?.publicEmail ?? undefined,
      publicPhone: userData?.publicPhone ?? undefined,
      publicInsta: userData?.publicInsta ?? undefined,
      publicWebsite: userData?.publicWebsite ?? undefined,
    },
    mode: "onBlur",
  });

  useEffect(() => {
    if (userData) {
      reset({
        username: user?.username ?? "",
        bio: userData.bio ?? undefined,
        publicEmail: userData.publicEmail ?? undefined,
        publicPhone: userData.publicPhone ?? undefined,
        publicInsta: userData.publicInsta ?? undefined,
        publicWebsite: userData.publicWebsite ?? undefined,
      });
    }
  }, [userData, user, reset]);

  const updateProfile = api.user.updateAdditionalInfo.useMutation({
    onMutate: () => setIsSubmitting(true),
    onSettled: () => setIsSubmitting(false),
    onSuccess: () =>
      router.canGoBack() ? router.back() : router.navigate("/feed"),
  });

<<<<<<< HEAD
  // Commented out due to missing API endpoint
  // const resetOnboarding = api.user.resetOnboarding.useMutation();
=======
  const resetOnboardingMutation = api.user.resetOnboarding.useMutation();
>>>>>>> 4ca05a41

  const onSubmit = useCallback(
    async (data: ProfileFormData) => {
      const loadingToastId = toast.loading("Updating profile...");
      setIsSubmitting(true);
      try {
        if (data.username !== user?.username) {
          await user?.update({ username: data.username });
        }
        await updateProfile.mutateAsync(data);
        toast.dismiss(loadingToastId);
        toast.success("Profile updated successfully");
      } catch (error) {
        console.error("Error updating profile:", error);
        toast.dismiss(loadingToastId);
        toast.error("An unexpected error occurred");
      } finally {
        setIsSubmitting(false);
      }
    },
    [user, updateProfile],
  );

  const pickImage = useCallback(async () => {
    const loadingToastId = toast.loading("Updating profile image...");
    try {
      const permissionResult =
        await ImagePicker.requestMediaLibraryPermissionsAsync();

      if (!permissionResult.granted) {
        toast.dismiss(loadingToastId);
        throw new Error("Permission to access photos was denied");
      }

      const result = await ImagePicker.launchImageLibraryAsync({
        mediaTypes: ImagePicker.MediaTypeOptions.Images,
        allowsEditing: true,
        aspect: [4, 4],
        quality: 0.1,
        base64: true,
      });

      if (result.canceled) {
        toast.dismiss(loadingToastId);
        return;
      }

      const asset = result.assets[0];
      if (!asset) {
        toast.dismiss(loadingToastId);
        throw new Error("No image asset selected");
      }

      setProfileImage(asset.uri);
      const base64 = asset.base64;
      const mimeType = asset.mimeType;
      if (!base64 || !mimeType) {
        toast.dismiss(loadingToastId);
        throw new Error("Image data is incomplete");
      }

      const image = `data:${mimeType};base64,${base64}`;

      await user?.setProfileImage({
        file: image,
      });
      toast.dismiss(loadingToastId);
      toast.success("Profile image updated successfully");
    } catch (error) {
      console.error("Error in pickImage:", error);
      toast.dismiss(loadingToastId);
      if (error instanceof Error) {
        toast.error(error.message);
      } else {
        toast.error("An unexpected error occurred");
      }
      // Revert to the previous image if the update fails
      setProfileImage(user?.imageUrl ?? null);
    }
  }, [user]);

  // Create refs for each input field
  const usernameRef = useRef<TextInput>(null);
  const bioRef = useRef<TextInput>(null);
  const emailRef = useRef<TextInput>(null);
  const phoneRef = useRef<TextInput>(null);
  const instaRef = useRef<TextInput>(null);
  const websiteRef = useRef<TextInput>(null);

  // Function to focus the next input
  const focusNextInput = (nextRef: React.RefObject<TextInput>) => {
    nextRef.current?.focus();
  };

  const handleSaveOrBack = useCallback(() => {
    if (isDirty && isValid) {
      void handleSubmit(onSubmit)();
    } else {
      router.canGoBack() ? router.back() : router.navigate("/feed");
    }
  }, [isDirty, isValid, handleSubmit, onSubmit]);

  const handleDeleteAccount = useCallback(() => {
    Alert.alert(
      "Delete Account",
      "This will permanently delete your account and all associated data. This action cannot be undone.",
      [
        {
          text: "Cancel",
          style: "cancel",
        },
        {
          text: "Delete Account",
          style: "destructive",
          onPress: () => {
            const loadingToastId = toast.loading("Deleting account...");
            void (async () => {
              try {
                await signOut({ shouldDeleteAccount: true });
                toast.dismiss(loadingToastId);
              } catch (error) {
                console.error("Error deleting account:", error);
                toast.dismiss(loadingToastId);
                toast.error(
                  "Failed to delete account. Please try again or contact support.",
                );
              }
            })();
          },
        },
      ],
    );
  }, [signOut]);

  const handleRestartOnboarding = useCallback(() => {
    Alert.alert(
      "Restart Onboarding",
      "This will reset your onboarding progress. You'll need to go through the onboarding process again.",
      [
        {
          text: "Cancel",
          style: "cancel",
        },
        {
          text: "Restart",
          style: "destructive",
          onPress: () => {
            const loadingToastId = toast.loading("Restarting onboarding...");
            void (async () => {
              try {
<<<<<<< HEAD
                // Commented out due to missing API endpoint
                // await resetOnboarding.mutateAsync();
=======
                // Execute the mutation
                await resetOnboardingMutation.mutateAsync();

                // Invalidate all user-related queries at once
                await queryClient.invalidateQueries({ queryKey: ["user"] });

                // Reset client-side onboarding state in Zustand store
                resetOnboardingStore();

>>>>>>> 4ca05a41
                toast.dismiss(loadingToastId);
                toast.success("Onboarding reset successfully");

                router.replace("/onboarding");
              } catch (error) {
                console.error("Error restarting onboarding:", error);
                toast.dismiss(loadingToastId);
                toast.error("Failed to restart onboarding. Please try again.");
              }
            })();
          },
        },
      ],
    );
<<<<<<< HEAD
  }, []);
=======
  }, [resetOnboardingMutation, queryClient, resetOnboardingStore]);
>>>>>>> 4ca05a41

  return (
    <KeyboardAvoidingView
      behavior={Platform.OS === "ios" ? "padding" : "height"}
      style={{ flex: 1 }}
      keyboardVerticalOffset={Platform.OS === "ios" ? 100 : 0}
    >
      <ScrollView
        className="flex-1 bg-white"
        contentContainerStyle={{ padding: 16, paddingBottom: 100 }}
        keyboardShouldPersistTaps="handled"
      >
        <Stack.Screen
          options={{
            title: "Account",
            headerBackTitle: "Back",
            headerBackButtonMenuEnabled: true,
          }}
        />

        <View className="flex-col gap-4 space-y-6">
          <UserProfileFlair
            className="mx-auto h-24 w-24 items-center"
            username={user?.username ?? ""}
            size="2xl"
          >
            <TouchableOpacity
              onPress={pickImage}
              className="relative"
              activeOpacity={0.7}
              style={{
                width: 96,
                height: 96,
              }}
              hitSlop={{ top: 10, bottom: 10, left: 10, right: 10 }}
            >
              <Image
                source={{ uri: profileImage ?? user?.imageUrl }}
                className="h-24 w-24 rounded-full object-cover object-center"
              />
            </TouchableOpacity>
          </UserProfileFlair>

          <View className="flex-col gap-4 space-y-4">
            <View>
              <Text className="text-lg font-semibold">Account Information</Text>
            </View>

            <View>
              <Text className="mb-2 text-base font-semibold">Username</Text>
              <Controller
                control={control}
                name="username"
                render={({ field: { onChange, onBlur, value } }) => (
                  <View className="flex-1">
                    <TextInput
                      autoComplete="username"
                      autoCorrect={false}
                      autoCapitalize="none"
                      ref={usernameRef}
                      defaultValue={value}
                      onChangeText={onChange}
                      onBlur={onBlur}
                      placeholder="Enter your username"
                      className="h-10 rounded-md border border-neutral-300 px-3 py-2"
                      onSubmitEditing={() => focusNextInput(bioRef)}
                      returnKeyType="next"
                    />
                    {errors.username && (
                      <Text className="mt-1 text-xs text-red-500">
                        {errors.username.message}
                      </Text>
                    )}
                  </View>
                )}
              />
            </View>

            <Controller
              control={control}
              name="bio"
              render={({ field: { onChange, onBlur, value } }) => (
                <View>
                  <Text className="mb-2 text-base font-semibold">Bio</Text>
                  <TextInput
                    autoComplete="off"
                    autoCorrect={false}
                    autoCapitalize="none"
                    ref={bioRef}
                    defaultValue={value}
                    onChangeText={onChange}
                    onBlur={onBlur}
                    placeholder="Enter your bio (max 150 characters)"
                    multiline
                    className="h-24 rounded-md border border-neutral-300 px-3 py-2"
                  />
                  <Text className="mt-1 text-xs text-neutral-500">
                    Example: I love ambient music, creative community building,
                    and vegan pop-ups.
                  </Text>
                  {errors.bio && (
                    <Text className="mt-1 text-xs text-red-500">
                      {errors.bio.message}
                    </Text>
                  )}
                </View>
              )}
            />

            <View className="flex-col gap-4 space-y-4">
              <View>
                <Text className="text-lg font-semibold">How to connect</Text>
                <Text className="text-sm text-neutral-500">
                  Share any contact info you want to publicly display.
                </Text>
              </View>

              <Controller
                control={control}
                name="publicEmail"
                render={({ field: { onChange, onBlur, value } }) => (
                  <View>
                    <View className="mb-2 flex-row items-center">
                      <Mail size={16} color="#000" />
                      <Text className="ml-2 font-medium">Email</Text>
                    </View>
                    <TextInput
                      autoComplete="email"
                      autoCorrect={false}
                      autoCapitalize="none"
                      ref={emailRef}
                      defaultValue={value}
                      onChangeText={onChange}
                      onBlur={onBlur}
                      placeholder="email@example.com"
                      keyboardType="email-address"
                      className="rounded-md border border-neutral-300 px-3 py-2"
                      onSubmitEditing={() => focusNextInput(phoneRef)}
                      returnKeyType="next"
                    />
                    {errors.publicEmail && (
                      <Text className="mt-1 text-xs text-red-500">
                        {errors.publicEmail.message}
                      </Text>
                    )}
                  </View>
                )}
              />

              <Controller
                control={control}
                name="publicPhone"
                render={({ field: { onChange, onBlur, value } }) => (
                  <View>
                    <View className="mb-2 flex-row items-center">
                      <Phone size={16} color="#000" />
                      <Text className="ml-2 font-medium">Phone</Text>
                    </View>
                    <TextInput
                      autoComplete="tel"
                      autoCorrect={false}
                      autoCapitalize="none"
                      ref={phoneRef}
                      defaultValue={value}
                      onChangeText={onChange}
                      onBlur={onBlur}
                      placeholder="1234567890"
                      keyboardType="phone-pad"
                      className="rounded-md border border-neutral-300 px-3 py-2"
                    />
                    {errors.publicPhone && (
                      <Text className="mt-1 text-xs text-red-500">
                        {errors.publicPhone.message}
                      </Text>
                    )}
                  </View>
                )}
              />

              <Controller
                control={control}
                name="publicInsta"
                render={({ field: { onChange, onBlur, value } }) => (
                  <View>
                    <View className="mb-2 flex-row items-center">
                      <Instagram size={16} color="#000" />
                      <Text className="ml-2 font-medium">Instagram</Text>
                    </View>
                    <TextInput
                      autoComplete="off"
                      autoCorrect={false}
                      autoCapitalize="none"
                      ref={instaRef}
                      defaultValue={value}
                      onChangeText={onChange}
                      onBlur={onBlur}
                      placeholder="username"
                      className="rounded-md border border-neutral-300 px-3 py-2"
                      onSubmitEditing={() => focusNextInput(websiteRef)}
                      returnKeyType="next"
                    />
                    {errors.publicInsta && (
                      <Text className="mt-1 text-xs text-red-500">
                        {errors.publicInsta.message}
                      </Text>
                    )}
                  </View>
                )}
              />

              <Controller
                control={control}
                name="publicWebsite"
                render={({ field: { onChange, onBlur, value } }) => (
                  <View>
                    <View className="mb-2 flex-row items-center">
                      <Globe size={16} color="#000" />
                      <Text className="ml-2 font-medium">Website</Text>
                    </View>
                    <TextInput
                      autoComplete="url"
                      autoCorrect={false}
                      autoCapitalize="none"
                      ref={websiteRef}
                      defaultValue={value}
                      onChangeText={onChange}
                      onBlur={onBlur}
                      placeholder="www.example.com"
                      keyboardType="url"
                      className="rounded-md border border-neutral-300 px-3 py-2"
                      returnKeyType="done"
                    />
                    {errors.publicWebsite && (
                      <Text className="mt-1 text-xs text-red-500">
                        {errors.publicWebsite.message}
                      </Text>
                    )}
                  </View>
                )}
              />
            </View>

            {isDirty && (
              <Button
                onPress={handleSaveOrBack}
                disabled={isSubmitting}
                className="mt-4"
              >
                {isSubmitting ? "Saving..." : "Save Profile"}
              </Button>
            )}

            <View className="mt-12">
              <Text className="text-lg font-semibold">Subscription</Text>
              {(() => {
                if (!user) return null;
                const hasUnlimited =
                  customerInfo?.entitlements.active.unlimited;

                const stripeSubscription =
                  customerInfo?.originalPurchaseDate &&
                  new Date(customerInfo.originalPurchaseDate) <=
                    new Date(2025, 2, 7);

                if (hasUnlimited && !stripeSubscription) {
                  return (
                    <TouchableOpacity
                      onPress={() => {
                        void Linking.openURL(
                          "itms-apps://apps.apple.com/account/subscriptions",
                        );
                      }}
                      className="mt-2 rounded-md bg-neutral-100 p-4"
                    >
                      <Text className="text-base">
                        View subscription in  Settings
                      </Text>
                    </TouchableOpacity>
                  );
                }

                if (hasUnlimited && stripeSubscription) {
                  return (
                    <TouchableOpacity
                      onPress={() => {
                        void Linking.openURL(
                          "https://www.soonlist.com/account/plans",
                        );
                      }}
                      className="mt-2 rounded-md bg-neutral-100 p-4"
                    >
                      <Text className="text-base">
                        Manage subscription on web
                      </Text>
                    </TouchableOpacity>
                  );
                }

                return (
                  <TouchableOpacity
                    onPress={showProPaywallIfNeeded}
                    className="mt-2 rounded-md bg-neutral-100 p-4"
                  >
                    <Text className="text-base">Upgrade to Pro</Text>
                  </TouchableOpacity>
                );
              })()}
            </View>

            <View className="mt-12">
              <Text className="mb-2 text-base font-semibold text-red-500">
                Danger Zone
              </Text>
              <View>
                <Button
                  onPress={handleRestartOnboarding}
                  variant="destructive"
                  className="bg-red-500"
                  disabled={isSubmitting}
                >
                  Restart Onboarding
                </Button>
                <View className="h-4" />
                <Button
                  onPress={handleDeleteAccount}
                  variant="destructive"
                  className="bg-red-500"
                  disabled={isSubmitting}
                >
                  Delete Account
                </Button>
                <Text className="mt-2 text-xs text-neutral-500">
                  This will permanently delete your account and all associated
                  data.
                </Text>
              </View>
            </View>
          </View>
        </View>
      </ScrollView>
    </KeyboardAvoidingView>
  );
}<|MERGE_RESOLUTION|>--- conflicted
+++ resolved
@@ -96,12 +96,7 @@
       router.canGoBack() ? router.back() : router.navigate("/feed"),
   });
 
-<<<<<<< HEAD
-  // Commented out due to missing API endpoint
-  // const resetOnboarding = api.user.resetOnboarding.useMutation();
-=======
   const resetOnboardingMutation = api.user.resetOnboarding.useMutation();
->>>>>>> 4ca05a41
 
   const onSubmit = useCallback(
     async (data: ProfileFormData) => {
@@ -252,10 +247,8 @@
             const loadingToastId = toast.loading("Restarting onboarding...");
             void (async () => {
               try {
-<<<<<<< HEAD
                 // Commented out due to missing API endpoint
                 // await resetOnboarding.mutateAsync();
-=======
                 // Execute the mutation
                 await resetOnboardingMutation.mutateAsync();
 
@@ -265,7 +258,6 @@
                 // Reset client-side onboarding state in Zustand store
                 resetOnboardingStore();
 
->>>>>>> 4ca05a41
                 toast.dismiss(loadingToastId);
                 toast.success("Onboarding reset successfully");
 
@@ -280,11 +272,7 @@
         },
       ],
     );
-<<<<<<< HEAD
-  }, []);
-=======
   }, [resetOnboardingMutation, queryClient, resetOnboardingStore]);
->>>>>>> 4ca05a41
 
   return (
     <KeyboardAvoidingView
