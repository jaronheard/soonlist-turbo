"use client";

import React from "react";
import Link from "next/link";
import { SignedIn, SignedOut } from "@clerk/nextjs";
import { CalendarPlus, Ticket } from "lucide-react";

import { Button } from "@soonlist/ui/button";

export function CTAButton() {
  return (
    <>
      <SignedOut>
<<<<<<< HEAD
        <CTAButtonMembership />
=======
        <Button asChild size="lg">
          <Link href={"/join"} scroll={false}>
            <Ticket className="mr-2 size-4"></Ticket>
            <span className="inline">&nbsp;Start showing up</span>
          </Link>
        </Button>
>>>>>>> 1d3a8732
      </SignedOut>
      <SignedIn>
        <Button asChild size="lg">
          <Link href={"/new"} scroll={false}>
            <CalendarPlus className="mr-2 size-4"></CalendarPlus>
            Add<span className="inline">&nbsp;Event</span>
          </Link>
        </Button>
      </SignedIn>
    </>
  );
}

interface CTAButtonMembershipProps {
  children?: React.ReactNode;
}

export function CTAButtonMembership({
  children = "Join Soonlist",
}: CTAButtonMembershipProps) {
  return (
    <Button asChild size="lg">
      <Link href={"/new"} scroll={false}>
        {children}
      </Link>
    </Button>
  );
}<|MERGE_RESOLUTION|>--- conflicted
+++ resolved
@@ -11,16 +11,7 @@
   return (
     <>
       <SignedOut>
-<<<<<<< HEAD
         <CTAButtonMembership />
-=======
-        <Button asChild size="lg">
-          <Link href={"/join"} scroll={false}>
-            <Ticket className="mr-2 size-4"></Ticket>
-            <span className="inline">&nbsp;Start showing up</span>
-          </Link>
-        </Button>
->>>>>>> 1d3a8732
       </SignedOut>
       <SignedIn>
         <Button asChild size="lg">
@@ -43,7 +34,7 @@
 }: CTAButtonMembershipProps) {
   return (
     <Button asChild size="lg">
-      <Link href={"/new"} scroll={false}>
+      <Link href={"/join"} scroll={false}>
         {children}
       </Link>
     </Button>
