import Image from "next/image";
import Link from "next/link";
import { currentUser } from "@clerk/nextjs/server";
import { Instagram, LinkIcon, Mail, MessageSquare } from "lucide-react";

import { Button, buttonVariants } from "@soonlist/ui/button";

import { api } from "~/trpc/server";
import { FollowUserButton } from "./FollowButtons";
import { UserProfileFlair } from "./UserProfileFlair";

const SAMPLE_BIO = `I haven't written a bio yet... you'll have to find me at one of my events!`;

interface UserInfoProps {
  userId?: string;
  userName?: string;
  variant?: "default" | "description";
}

function formatUserWebsiteForLink(website: string) {
  if (website.startsWith("http")) {
    return website;
  }
  return `https://${website}`;
}

export async function UserInfo(props: UserInfoProps) {
  const activeUser = await currentUser();
  if (!props.userId && !props.userName) {
    return null;
  }

  let user;
  if (props.userId) {
    user = await api.user.getById({ id: props.userId });
  } else if (props.userName) {
    user = await api.user.getByUsername({ userName: props.userName });
  }

  if (!user) {
    return null;
  }

  const self = activeUser?.username == user.username;

  const following =
    activeUser?.id &&
    (await api.user.getIfFollowing({
      followerId: activeUser.id,
      followingId: user.id,
    }));

  if (props.variant === "description") {
    return (
      <div className="flex flex-col gap-4">
<<<<<<< HEAD
        <div className="flex gap-6">
          <Link href={`/${user.username}/events`} className="flex-shrink-0">
            <UserProfileFlair username={user.username} size="2xl">
              <Image
                className="content-box size-20 rounded-full border-8 border-accent-yellow"
                src={user.userImage}
                alt=""
                width={375}
                height={375}
=======
        <div className="flex items-center gap-6">
          <Link
            href={`/${user.username}/events`}
            className="relative flex-shrink-0"
          >
            {activePaid && (
              <Star
                className="absolute bottom-[0.125rem] right-0 z-10 size-[1.5rem] rounded-full bg-interactive-2 p-1 text-interactive-1"
                fill="currentColor"
>>>>>>> d6c78dcf
              />
            </UserProfileFlair>
          </Link>
          <div className="flex flex-col overflow-hidden">
            <Link href={`/${user.username}/events`}>
              <p className=" text-2xl font-bold text-neutral-1">
                {user.displayName}
              </p>
              <p className="truncate break-all text-xl text-neutral-1">
                @{user.username}
              </p>
            </Link>
          </div>
        </div>
        <div className="flex items-center gap-4">
          {user.publicInsta && (
            <a
              href={`https://instagram.com/${user.publicInsta}`}
              className={buttonVariants({ size: "icon", variant: "secondary" })}
            >
              <Instagram className="size-6" />
            </a>
          )}
          {user.publicPhone && (
            <a
              href={`sms:${user.publicPhone}`}
              className={buttonVariants({ size: "icon", variant: "secondary" })}
            >
              <MessageSquare className="size-6" />
            </a>
          )}
          {user.publicEmail && (
            <a
              href={`mailto:${user.publicEmail}`}
              className={buttonVariants({ size: "icon", variant: "secondary" })}
            >
              <Mail className="size-6" />
            </a>
          )}
          {user.publicWebsite && (
            <a
              href={formatUserWebsiteForLink(user.publicWebsite)}
              className={buttonVariants({ size: "icon", variant: "secondary" })}
            >
              <LinkIcon className="size-6" />
            </a>
          )}
          {!self && (
            <div>
              <FollowUserButton userId={user.id} following={!!following} />
            </div>
          )}
        </div>
        <div className="text-2xl text-neutral-2">{user.bio || SAMPLE_BIO}</div>
        {self && (
          <Button size={"sm"} asChild>
            <Link href={`/get-started`}>Edit Profile</Link>
          </Button>
        )}
      </div>
    );
  }
  return (
    <div className="flex flex-wrap items-center justify-between gap-3">
      <div className="flex items-center gap-3">
        <Link href={`/${user.username}/events`}>
          <UserProfileFlair username={user.username}>
            <Image
              className="inline-block size-9 rounded-full"
              src={user.userImage}
              alt=""
              width={375}
              height={375}
            />
          </UserProfileFlair>
        </Link>
        <Link href={`/${user.username}/events`} className="group">
          <p className="text-sm font-medium text-gray-700 group-hover:text-gray-900">
            {user.displayName}
          </p>
          <p className="text-xs font-medium text-gray-500 group-hover:text-gray-700">
            @{user.username}
          </p>
        </Link>
      </div>
      {!self && (
        <div>
          <FollowUserButton userId={user.id} following={!!following} />
        </div>
      )}
    </div>
  );
}<|MERGE_RESOLUTION|>--- conflicted
+++ resolved
@@ -53,9 +53,11 @@
   if (props.variant === "description") {
     return (
       <div className="flex flex-col gap-4">
-<<<<<<< HEAD
-        <div className="flex gap-6">
-          <Link href={`/${user.username}/events`} className="flex-shrink-0">
+        <div className="flex items-center gap-6">
+          <Link
+            href={`/${user.username}/events`}
+            className="relative flex-shrink-0"
+          >
             <UserProfileFlair username={user.username} size="2xl">
               <Image
                 className="content-box size-20 rounded-full border-8 border-accent-yellow"
@@ -63,17 +65,6 @@
                 alt=""
                 width={375}
                 height={375}
-=======
-        <div className="flex items-center gap-6">
-          <Link
-            href={`/${user.username}/events`}
-            className="relative flex-shrink-0"
-          >
-            {activePaid && (
-              <Star
-                className="absolute bottom-[0.125rem] right-0 z-10 size-[1.5rem] rounded-full bg-interactive-2 p-1 text-interactive-1"
-                fill="currentColor"
->>>>>>> d6c78dcf
               />
             </UserProfileFlair>
           </Link>
