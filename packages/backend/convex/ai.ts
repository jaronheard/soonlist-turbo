import { WorkflowManager } from "@convex-dev/workflow";
import { ConvexError, v } from "convex/values";

import type { EventWithMetadata } from "@soonlist/cal";

import { components, internal } from "./_generated/api";
import { internalAction, mutation } from "./_generated/server";
import * as AI from "./model/ai";
import { fetchAndProcessEvent, validateJinaResponse } from "./model/aiHelpers";

// Create workflow manager instance
const workflow = new WorkflowManager(components.workflow);

// Validators for complex types
const listValidator = v.object({
  value: v.string(),
});

/**
 * Create event from base64 image using workflow
 */
export const eventFromImageBase64ThenCreate = mutation({
  args: {
    base64Image: v.string(),
    timezone: v.string(),
    comment: v.optional(v.string()),
    lists: v.array(listValidator),
    visibility: v.optional(v.union(v.literal("public"), v.literal("private"))),
    sendNotification: v.optional(v.boolean()),
    userId: v.string(),
    username: v.string(),
  },
  returns: v.object({
    success: v.boolean(),
    workflowId: v.string(),
  }),
  handler: async (
    ctx,
    args,
  ): Promise<{ success: boolean; workflowId: string }> => {
    // Start the workflow with onComplete handler
    const workflowId: string = await workflow.start(
      ctx,
      internal.workflows.eventIngestion.eventFromImageBase64Workflow,
      args,
      {
        onComplete: internal.workflows.onComplete.handleEventIngestionComplete,
        context: {
          userId: args.userId,
          username: args.username,
        },
      },
    );

    return {
      success: true,
      workflowId,
    };
  },
});

/**
 * Create event from URL using workflow
 */
export const eventFromUrlThenCreate = mutation({
  args: {
    url: v.string(),
    timezone: v.string(),
    comment: v.optional(v.string()),
    lists: v.array(listValidator),
    visibility: v.optional(v.union(v.literal("public"), v.literal("private"))),
    sendNotification: v.optional(v.boolean()),
    userId: v.string(),
    username: v.string(),
  },
  returns: v.object({
    success: v.boolean(),
    workflowId: v.string(),
  }),
  handler: async (
    ctx,
    args,
  ): Promise<{ success: boolean; workflowId: string }> => {
    // Start the URL workflow with onComplete handler for failure notifications
    const workflowId: string = await workflow.start(
      ctx,
      internal.workflows.eventIngestion.eventFromUrlWorkflow,
      args,
      {
        onComplete: internal.workflows.onComplete.handleEventIngestionComplete,
        context: {
          userId: args.userId,
          username: args.username,
        },
      },
    );

    return {
      success: true,
      workflowId,
    };
  },
});

/**
 * Create event from text using workflow
 */
export const eventFromTextThenCreate = mutation({
  args: {
    rawText: v.string(),
    timezone: v.string(),
    comment: v.optional(v.string()),
    lists: v.array(listValidator),
    visibility: v.optional(v.union(v.literal("public"), v.literal("private"))),
    sendNotification: v.optional(v.boolean()),
    userId: v.string(),
    username: v.string(),
  },
  returns: v.object({
    success: v.boolean(),
    workflowId: v.string(),
  }),
  handler: async (
    ctx,
    args,
  ): Promise<{ success: boolean; workflowId: string }> => {
    // Start the text workflow with onComplete handler for failure notifications
    const workflowId: string = await workflow.start(
      ctx,
      internal.workflows.eventIngestion.eventFromTextWorkflow,
      args,
      {
        onComplete: internal.workflows.onComplete.handleEventIngestionComplete,
        context: {
          userId: args.userId,
          username: args.username,
        },
      },
    );

    return {
      success: true,
      workflowId,
    };
  },
});

// ============================================================================
// INTERNAL ACTIONS FOR WORKFLOW
// ============================================================================

/**
 * Extract event data from base64 image using AI
 */
export const extractEventFromBase64Image = internalAction({
  args: {
    base64Image: v.string(),
    timezone: v.string(),
  },
  returns: v.object({
    events: v.array(v.any()), // TODO: Use proper event validator
    response: v.string(),
  }),
  handler: async (
    ctx,
    args,
  ): Promise<{ events: EventWithMetadata[]; response: string }> => {
    return await AI.processEventFromBase64Image(ctx, {
      base64Image: args.base64Image,
      timezone: args.timezone,
    });
  },
});

export const extractEventFromUrl = internalAction({
  args: {
    url: v.string(),
    timezone: v.string(),
  },
  returns: v.object({
    events: v.array(v.any()), // TODO: Use proper event validator
    response: v.string(),
  }),
  handler: async (
    ctx,
    args,
  ): Promise<{ events: EventWithMetadata[]; response: string }> => {
    try {
      // Check if the URL is a valid URL
      if (!args.url.startsWith("http")) {
        throw new ConvexError({
          message: "Invalid URL: URL must start with http",
          data: { args },
        });
      }

      // Let Jina API process the URL and get the actual response
      const aiResult = await fetchAndProcessEvent({
        ctx,
        input: {
          url: args.url,
          timezone: args.timezone,
        },
        fnName: "eventFromUrlThenCreateThenNotification",
      });

      // Use the new validateJinaResponse helper for content-based validation
      validateJinaResponse(aiResult);

      // Use the enhanced validateEvent function for event-specific validations
      AI.validateEvent(aiResult.events);

      return aiResult;
    } catch (error) {
      // Re-throw ConvexError as-is, wrap other errors
      if (error instanceof ConvexError) {
        throw error;
      }

      // Handle any unexpected errors from the Jina API or AI processing
      console.error("Unexpected error in extractEventFromUrl:", error);
      throw new ConvexError({
        message: `URL processing failed: ${error instanceof Error ? error.message : "Unknown error"}`,
        data: { args },
      });
    }
  },
});

export const extractEventFromText = internalAction({
  args: {
    rawText: v.string(),
    timezone: v.string(),
  },
  returns: v.object({
    events: v.array(v.any()), // TODO: Use proper event validator
    response: v.string(),
  }),
  handler: async (
    ctx,
    args,
  ): Promise<{ events: EventWithMetadata[]; response: string }> => {
    const result = await fetchAndProcessEvent({
      ctx,
      input: {
        rawText: args.rawText,
        timezone: args.timezone,
      },
      fnName: "eventFromRawTextThenCreateThenNotification",
    });
    return result;
  },
});

/**
 * Validate that we have at least one valid event
 */
export const validateFirstEvent = internalAction({
  args: {
    events: v.array(v.any()),
  },
  returns: v.any(), // TODO: Use proper event validator
  handler: (_, args) => {
<<<<<<< HEAD
    if (args.events.length === 0) {
      throw new ConvexError("No events found in response");
=======
    if (!args.events || args.events.length === 0) {
      throw new ConvexError({
        message: "No events found in response",
        data: { args },
      });
>>>>>>> cc868fe0
    }
    return AI.validateEvent(args.events[0]);
  },
});<|MERGE_RESOLUTION|>--- conflicted
+++ resolved
@@ -261,16 +261,11 @@
   },
   returns: v.any(), // TODO: Use proper event validator
   handler: (_, args) => {
-<<<<<<< HEAD
-    if (args.events.length === 0) {
-      throw new ConvexError("No events found in response");
-=======
     if (!args.events || args.events.length === 0) {
       throw new ConvexError({
         message: "No events found in response",
         data: { args },
       });
->>>>>>> cc868fe0
     }
     return AI.validateEvent(args.events[0]);
   },
