"use node";

import { ConvexError } from "convex/values";

import type { EventWithMetadata } from "@soonlist/cal";
import { EventWithMetadataSchema } from "@soonlist/cal";

import type { ActionCtx } from "../_generated/server";
import { fetchAndProcessEvent } from "./aiHelpers";

export interface GenerateTextParams {
  prompt: string;
  temperature?: number;
  maxTokens?: number;
  model?: string;
}

interface AnthropicResponse {
  content: {
    type: string;
    text: string;
  }[];
}
export interface ProcessedEventResponse {
  events: EventWithMetadata[];
  response: string;
}

export interface AIEventResponse {
  success: boolean;
  eventId?: string;
  event?: unknown;
  error?: string;
}

export interface AIErrorResponse {
  success: boolean;
  error?: string;
}

/**
 * Generate text using Anthropic's Claude model via direct API call
 */
export async function generateText({
  prompt,
  temperature = 0,
  maxTokens = 1000,
  model = "claude-3-5-sonnet-20240620",
}: GenerateTextParams): Promise<string> {
  const apiKey = process.env.ANTHROPIC_API_KEY;

  if (!apiKey) {
    throw new Error("ANTHROPIC_API_KEY environment variable is not set");
  }

  try {
    const response = await fetch("https://api.anthropic.com/v1/messages", {
      method: "POST",
      headers: {
        "Content-Type": "application/json",
        "x-api-key": apiKey,
        "anthropic-version": "2023-06-01",
      },
      body: JSON.stringify({
        model,
        max_tokens: maxTokens,
        temperature,
        messages: [
          {
            role: "user",
            content: prompt,
          },
        ],
      }),
    });

    if (!response.ok) {
      throw new Error(
        `Anthropic API error: ${response.status} ${response.statusText}`,
      );
    }

    // eslint-disable-next-line @typescript-eslint/consistent-type-assertions
    const result = (await response.json()) as AnthropicResponse;

    const textContent = result.content.find(
      (content) => content.type === "text",
    );

    if (!textContent) {
      throw new Error("No text content found in response");
    }

    return textContent.text;
  } catch (error) {
    console.error("Error generating text with Anthropic:", error);
    throw error instanceof Error ? error : new Error("Unknown error occurred");
  }
}

/**
 * Get day bounds for a given timezone
 */
export function getDayBounds(_timezone: string) {
  const now = new Date();
  const startOfDay = new Date(now);
  startOfDay.setHours(0, 0, 0, 0);

  const endOfDay = new Date(now);
  endOfDay.setHours(23, 59, 59, 999);

  return {
    start: startOfDay,
    end: endOfDay,
  };
} /**
 * Generate structured event data from base64 image using AI
 * Extracted from eventFromImageBase64ThenCreate in ai router
 */

export async function processEventFromBase64Image(
  ctx: ActionCtx,
  input: {
    base64Image: string;
    timezone: string;
  },
): Promise<{
  events: EventWithMetadata[];
  response: string;
}> {
  try {
    const aiResult = await fetchAndProcessEvent({
      ctx,
      input,
      fnName: "eventFromImageBase64ThenCreate",
    });

    return aiResult;
  } catch (error) {
    console.error("Error in processEventFromBase64Image:", error); // Log the actual error
    throw new ConvexError({
      message:
        error instanceof Error
          ? error.message
          : "Unknown error occurred while processing image event",
      data: { input },
    });
  }
}
/**
 * Generate structured event data from URL using AI
 * Extracted from eventFromUrlThenCreateThenNotification in ai router
 */

export async function processEventFromUrl(
  ctx: ActionCtx,
  input: {
    url: string;
    timezone: string;
    userId: string;
    username: string;
    comment?: string;
    lists: { value: string }[];
    visibility?: "public" | "private";
    sendNotification?: boolean;
  },
): Promise<{
  events: EventWithMetadata[];
  validatedEvent: EventWithMetadata;
}> {
  try {
    const { events } = await fetchAndProcessEvent({
      ctx,
      input,
      fnName: "eventFromUrlThenCreateThenNotification",
    });

    // Validate that we have at least one event
<<<<<<< HEAD
    if (events.length === 0) {
      throw new ConvexError("No events found in response");
=======
    if (!events || events.length === 0) {
      throw new ConvexError({
        message: "No events found in response",
        data: { input },
      });
>>>>>>> cc868fe0
    }

    const validatedEvent = validateEvent(events[0]);

    return {
      events,
      validatedEvent,
    };
  } catch (error) {
    console.error("Error in processEventFromUrl:", error); // Log the actual error
    throw new ConvexError({
      message:
        error instanceof Error
          ? error.message
          : "Unknown error occurred while processing URL event",
      data: { input },
    });
  }
}
/**
 * Generate structured event data from raw text using AI
 * Extracted from eventFromRawTextThenCreateThenNotification in ai router
 */

export async function processEventFromText(
  ctx: ActionCtx,
  input: {
    rawText: string;
    timezone: string;
    userId: string;
    username: string;
    comment?: string;
    lists: { value: string }[];
    visibility?: "public" | "private";
    sendNotification?: boolean;
  },
): Promise<{
  events: EventWithMetadata[];
  validatedEvent: EventWithMetadata;
}> {
  try {
    const { events } = await fetchAndProcessEvent({
      ctx,
      input,
      fnName: "eventFromRawTextThenCreateThenNotification",
    });

    // Validate that we have at least one event
<<<<<<< HEAD
    if (events.length === 0) {
      throw new ConvexError("No events found in response");
=======
    if (!events || events.length === 0) {
      throw new ConvexError({
        message: "No events found in response",
        data: { input },
      });
>>>>>>> cc868fe0
    }

    const validatedEvent = validateEvent(events[0]);

    return {
      events,
      validatedEvent,
    };
  } catch (error) {
    console.error("Error in processEventFromText:", error); // Log the actual error
    throw new ConvexError({
      message:
        error instanceof Error
          ? error.message
          : "Unknown error occurred while processing text event",
      data: { input },
    });
  }
}

export function validateEvent(event: unknown) {
  if (!event) {
    throw new ConvexError({
      message: "No event provided for validation",
      data: { event },
    });
  }

  let validatedEvent: EventWithMetadata;
  try {
    validatedEvent = EventWithMetadataSchema.parse(event);
  } catch (e) {
    // If Zod parsing fails, it's invalid event data
    if (e instanceof Error) {
      // You could log e.message here if more detail is needed for debugging
      console.error("Zod validation failed:", e.message);
    }
    throw new ConvexError(
      "Invalid event data received: Failed basic structure validation",
    );
  }

  // 1. Check if event has proper date/time information
  if (
    !validatedEvent.startDate ||
    validatedEvent.startDate === "TBD" ||
    validatedEvent.startDate === "Unknown" ||
    validatedEvent.startDate === "" ||
    validatedEvent.startDate.toLowerCase().includes("error")
  ) {
    throw new ConvexError({
      message: "Event validation failed: Event lacks valid date information",
      data: { event: eventData },
    });
  }

  // 2. Check for extremely generic event names that suggest hallucination
  const name = validatedEvent.name.toLowerCase() || "";
  const description = validatedEvent.description.toLowerCase() || "";

  // Invalid names (exact matches)
  const invalidNames = [
    "title",
    "name",
    "event name",
    "event title",
    "event description",
  ];

  // Very specific patterns that indicate the AI made something up from error/test content
  const invalidPatterns = [
    "paramvalidationerror",
    "domain resolution error",
    "domains could not be resolved",
    "domain could not be resolved",
    "domain resolution error",
    "robots.txt",
    "error page",
    "page not found",
    "server error",
    "httpbin test",
    "example page",
    "test content",
    "http error",
  ];

  const isInvalidName = invalidNames.some((invalid) => name.includes(invalid));

  const isInvalidPattern = invalidPatterns.some(
    (invalid) => name.includes(invalid) || description.includes(invalid), // Use optional chaining for description
  );

  const isTooShort = name.trim().length < 3;

  if (isInvalidName || isTooShort || isInvalidPattern) {
    throw new ConvexError({
      message:
        "Event validation failed: Event appears to be hallucinated from non-event content",
      data: { event: eventData },
    });
  }

<<<<<<< HEAD
  // If all checks pass, return the Zod-validated event
  return validatedEvent;
=======
  try {
    // This will throw if validation fails
    const validatedEvent = EventWithMetadataSchema.parse(event);
    return validatedEvent;
  } catch (error) {
    throw new ConvexError({
      message: "Invalid event data received",
      data: {
        parseError: error instanceof Error ? error.message : String(error),
        originalEvent: JSON.stringify(event),
        errorName: error instanceof Error ? error.name : "UnknownError",
      },
    });
  }
>>>>>>> cc868fe0
}<|MERGE_RESOLUTION|>--- conflicted
+++ resolved
@@ -176,16 +176,11 @@
     });
 
     // Validate that we have at least one event
-<<<<<<< HEAD
-    if (events.length === 0) {
-      throw new ConvexError("No events found in response");
-=======
     if (!events || events.length === 0) {
       throw new ConvexError({
         message: "No events found in response",
         data: { input },
       });
->>>>>>> cc868fe0
     }
 
     const validatedEvent = validateEvent(events[0]);
@@ -234,16 +229,11 @@
     });
 
     // Validate that we have at least one event
-<<<<<<< HEAD
-    if (events.length === 0) {
-      throw new ConvexError("No events found in response");
-=======
     if (!events || events.length === 0) {
       throw new ConvexError({
         message: "No events found in response",
         data: { input },
       });
->>>>>>> cc868fe0
     }
 
     const validatedEvent = validateEvent(events[0]);
@@ -268,7 +258,14 @@
   if (!event) {
     throw new ConvexError({
       message: "No event provided for validation",
-      data: { event },
+      data: {
+        event:
+          event === null
+            ? "null"
+            : event === undefined
+              ? "undefined"
+              : String(event),
+      },
     });
   }
 
@@ -281,9 +278,22 @@
       // You could log e.message here if more detail is needed for debugging
       console.error("Zod validation failed:", e.message);
     }
-    throw new ConvexError(
-      "Invalid event data received: Failed basic structure validation",
-    );
+
+    let originalEventString: string;
+    try {
+      originalEventString = JSON.stringify(event);
+    } catch {
+      originalEventString = String(event);
+    }
+
+    throw new ConvexError({
+      message: "Invalid event data received: Failed basic structure validation",
+      data: {
+        parseError: e instanceof Error ? e.message : String(e),
+        originalEvent: originalEventString,
+        errorName: e instanceof Error ? e.name : "UnknownError",
+      },
+    });
   }
 
   // 1. Check if event has proper date/time information
@@ -294,9 +304,16 @@
     validatedEvent.startDate === "" ||
     validatedEvent.startDate.toLowerCase().includes("error")
   ) {
+    let eventString: string;
+    try {
+      eventString = JSON.stringify(event);
+    } catch {
+      eventString = String(event);
+    }
+
     throw new ConvexError({
       message: "Event validation failed: Event lacks valid date information",
-      data: { event: eventData },
+      data: { event: eventString },
     });
   }
 
@@ -333,36 +350,26 @@
   const isInvalidName = invalidNames.some((invalid) => name.includes(invalid));
 
   const isInvalidPattern = invalidPatterns.some(
-    (invalid) => name.includes(invalid) || description.includes(invalid), // Use optional chaining for description
+    (invalid) => name.includes(invalid) || description.includes(invalid),
   );
 
   const isTooShort = name.trim().length < 3;
 
   if (isInvalidName || isTooShort || isInvalidPattern) {
+    let eventString: string;
+    try {
+      eventString = JSON.stringify(event);
+    } catch {
+      eventString = String(event);
+    }
+
     throw new ConvexError({
       message:
         "Event validation failed: Event appears to be hallucinated from non-event content",
-      data: { event: eventData },
-    });
-  }
-
-<<<<<<< HEAD
+      data: { event: eventString },
+    });
+  }
+
   // If all checks pass, return the Zod-validated event
   return validatedEvent;
-=======
-  try {
-    // This will throw if validation fails
-    const validatedEvent = EventWithMetadataSchema.parse(event);
-    return validatedEvent;
-  } catch (error) {
-    throw new ConvexError({
-      message: "Invalid event data received",
-      data: {
-        parseError: error instanceof Error ? error.message : String(error),
-        originalEvent: JSON.stringify(event),
-        errorName: error instanceof Error ? error.name : "UnknownError",
-      },
-    });
-  }
->>>>>>> cc868fe0
 }