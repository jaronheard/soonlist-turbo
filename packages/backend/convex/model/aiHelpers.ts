--- conflicted
+++ resolved
@@ -113,13 +113,13 @@
         output: null,
         metadata: {
           finishReason: "error",
-          error: error,
+          error: error instanceof Error ? error.message : String(error),
         },
       });
       waitUntil(langfuse.flushAsync());
       throw new ConvexError({
         message: "Failed to generate AI response",
-        data: { error },
+        data: { error: error instanceof Error ? error.message : String(error) },
       });
     }
   };
@@ -703,13 +703,11 @@
   };
 }
 
-<<<<<<< HEAD
-=======
 export function validateFirstEvent(events: unknown[]) {
   if (!events || events.length === 0) {
     throw new ConvexError({
       message: "No events found",
-      data: { events },
+      data: { events: JSON.stringify(events) },
     });
   }
 
@@ -717,14 +715,13 @@
   if (!firstEvent || typeof firstEvent !== "object") {
     throw new ConvexError({
       message: "Invalid event data",
-      data: { firstEvent },
+      data: { firstEvent: JSON.stringify(firstEvent) },
     });
   }
 
   return firstEvent as EventWithMetadata;
 }
 
->>>>>>> cc868fe0
 /**
  * Validates Jina API response for common error patterns and content issues
  */
