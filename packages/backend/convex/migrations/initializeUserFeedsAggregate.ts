/**
 * Migration to initialize userFeeds aggregate for existing userFeeds entries
 *
 * Run this once after deploying the aggregate changes to populate the
 * aggregate with existing data.
 */

import { v } from "convex/values";

import { internal } from "../_generated/api";
import { internalMutation } from "../_generated/server";
import { userFeedsAggregate } from "../aggregates";

const BATCH_SIZE = 100;

/**
 * Initialize aggregate for a batch of userFeeds entries
 */
export const initializeUserFeedsAggregateBatch = internalMutation({
  args: {
    cursor: v.union(v.string(), v.null()),
  },
  returns: v.object({
    isDone: v.boolean(),
    cursor: v.union(v.string(), v.null()),
    processedCount: v.number(),
  }),
  handler: async (ctx, args) => {
    const clearedNamespaces = new Set<string>();
    const result = await ctx.db.query("userFeeds").paginate({
      numItems: BATCH_SIZE,
      cursor: args.cursor,
    });

    console.log(
      `Processing batch of ${result.page.length} userFeeds entries...`,
    );

    for (const feedEntry of result.page) {
<<<<<<< HEAD
=======
      if (!clearedNamespaces.has(feedEntry.feedId)) {
        await userFeedsAggregate.clear(ctx, { namespace: feedEntry.feedId });
        clearedNamespaces.add(feedEntry.feedId);
      }
>>>>>>> fa869cfc
      await userFeedsAggregate.replaceOrInsert(ctx, feedEntry, feedEntry);
    }

    // If there are more pages, schedule the next batch
    if (!result.isDone) {
      await ctx.scheduler.runAfter(
        0,
        internal.migrations.initializeUserFeedsAggregate
          .initializeUserFeedsAggregateBatch,
        { cursor: result.continueCursor },
      );
    }

    return {
      isDone: result.isDone,
      cursor: result.continueCursor,
      processedCount: result.page.length,
    };
  },
});

/**
 * Initialize aggregate for all existing userFeeds entries (orchestrator)
 */
export const initializeUserFeedsAggregate = internalMutation({
  args: {},
  returns: v.null(),
  handler: async (ctx) => {
    console.log("Starting userFeeds aggregate initialization...");

<<<<<<< HEAD
=======
    // Note: We clear per-namespace inside the batch to avoid requiring a full scan of namespaces

>>>>>>> fa869cfc
    // Kick off the first batch; subsequent batches self-schedule
    await ctx.scheduler.runAfter(
      0,
      internal.migrations.initializeUserFeedsAggregate
        .initializeUserFeedsAggregateBatch,
      { cursor: null },
    );
    return null;
  },
});<|MERGE_RESOLUTION|>--- conflicted
+++ resolved
@@ -37,13 +37,6 @@
     );
 
     for (const feedEntry of result.page) {
-<<<<<<< HEAD
-=======
-      if (!clearedNamespaces.has(feedEntry.feedId)) {
-        await userFeedsAggregate.clear(ctx, { namespace: feedEntry.feedId });
-        clearedNamespaces.add(feedEntry.feedId);
-      }
->>>>>>> fa869cfc
       await userFeedsAggregate.replaceOrInsert(ctx, feedEntry, feedEntry);
     }
 
@@ -73,12 +66,6 @@
   returns: v.null(),
   handler: async (ctx) => {
     console.log("Starting userFeeds aggregate initialization...");
-
-<<<<<<< HEAD
-=======
-    // Note: We clear per-namespace inside the batch to avoid requiring a full scan of namespaces
-
->>>>>>> fa869cfc
     // Kick off the first batch; subsequent batches self-schedule
     await ctx.scheduler.runAfter(
       0,
